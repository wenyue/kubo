package ipfs

import (
	"fmt"
	"runtime"

	"github.com/ipfs/kubo/repo/fsrepo"
)

// CurrentCommit is the current git commit, this is set as a ldflag in the Makefile.
var CurrentCommit string

// CurrentVersionNumber is the current application's version literal.
<<<<<<< HEAD
const CurrentVersionNumber = "0.35.0"
=======
const CurrentVersionNumber = "0.36.0-dev"
>>>>>>> 46b2e60c

const ApiVersion = "/kubo/" + CurrentVersionNumber + "/" //nolint

// GetUserAgentVersion is the libp2p user agent used by go-ipfs.
//
// Note: This will end in `/` when no commit is available. This is expected.
func GetUserAgentVersion() string {
	userAgent := "kubo/" + CurrentVersionNumber + "/" + CurrentCommit
	if userAgentSuffix != "" {
		if CurrentCommit != "" {
			userAgent += "/"
		}
		userAgent += userAgentSuffix
	}
	return userAgent
}

var userAgentSuffix string

func SetUserAgentSuffix(suffix string) {
	userAgentSuffix = suffix
}

type VersionInfo struct {
	Version string
	Commit  string
	Repo    string
	System  string
	Golang  string
}

func GetVersionInfo() *VersionInfo {
	return &VersionInfo{
		Version: CurrentVersionNumber,
		Commit:  CurrentCommit,
		Repo:    fmt.Sprint(fsrepo.RepoVersion),
		System:  runtime.GOARCH + "/" + runtime.GOOS, // TODO: Precise version here
		Golang:  runtime.Version(),
	}
}<|MERGE_RESOLUTION|>--- conflicted
+++ resolved
@@ -11,11 +11,7 @@
 var CurrentCommit string
 
 // CurrentVersionNumber is the current application's version literal.
-<<<<<<< HEAD
-const CurrentVersionNumber = "0.35.0"
-=======
 const CurrentVersionNumber = "0.36.0-dev"
->>>>>>> 46b2e60c
 
 const ApiVersion = "/kubo/" + CurrentVersionNumber + "/" //nolint
 
