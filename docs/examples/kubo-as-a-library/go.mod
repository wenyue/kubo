module github.com/ipfs/kubo/examples/kubo-as-a-library

go 1.18

// Used to keep this in sync with the current version of kubo. You should remove
// this if you copy this example.
replace github.com/ipfs/kubo => ./../../..

require (
	github.com/ipfs/boxo v0.8.1
	github.com/ipfs/kubo v0.0.0-00010101000000-000000000000
<<<<<<< HEAD
	github.com/libp2p/go-libp2p v0.26.4
	github.com/multiformats/go-multiaddr v0.8.0
=======
	github.com/libp2p/go-libp2p v0.27.1
	github.com/multiformats/go-multiaddr v0.9.0
>>>>>>> 53821c20
)

require (
	bazil.org/fuse v0.0.0-20200117225306-7b5117fecadc // indirect
	github.com/AndreasBriese/bbloom v0.0.0-20190825152654-46b345b51c96 // indirect
	github.com/alecthomas/units v0.0.0-20211218093645-b94a6e3cc137 // indirect
	github.com/alexbrainman/goissue34681 v0.0.0-20191006012335-3fc7a47baff5 // indirect
	github.com/benbjohnson/clock v1.3.0 // indirect
	github.com/beorn7/perks v1.0.1 // indirect
	github.com/blang/semver/v4 v4.0.0 // indirect
	github.com/cenkalti/backoff v2.2.1+incompatible // indirect
	github.com/cenkalti/backoff/v4 v4.2.0 // indirect
	github.com/ceramicnetwork/go-dag-jose v0.1.0 // indirect
	github.com/cespare/xxhash v1.1.0 // indirect
	github.com/cespare/xxhash/v2 v2.2.0 // indirect
	github.com/containerd/cgroups v1.1.0 // indirect
	github.com/coreos/go-systemd/v22 v22.5.0 // indirect
	github.com/crackcomm/go-gitignore v0.0.0-20170627025303-887ab5e44cc3 // indirect
	github.com/cskr/pubsub v1.0.2 // indirect
	github.com/davidlazar/go-crypto v0.0.0-20200604182044-b73af7476f6c // indirect
	github.com/decred/dcrd/dcrec/secp256k1/v4 v4.1.0 // indirect
	github.com/dgraph-io/badger v1.6.2 // indirect
	github.com/dgraph-io/ristretto v0.0.2 // indirect
	github.com/docker/go-units v0.5.0 // indirect
	github.com/dustin/go-humanize v1.0.1 // indirect
	github.com/elastic/gosigar v0.14.2 // indirect
	github.com/facebookgo/atomicfile v0.0.0-20151019160806-2de1f203e7d5 // indirect
	github.com/flynn/noise v1.0.0 // indirect
	github.com/francoispqt/gojay v1.2.13 // indirect
	github.com/gabriel-vasile/mimetype v1.4.1 // indirect
	github.com/go-logr/logr v1.2.3 // indirect
	github.com/go-logr/stdr v1.2.2 // indirect
	github.com/go-task/slim-sprig v0.0.0-20230315185526-52ccab3ef572 // indirect
	github.com/godbus/dbus/v5 v5.1.0 // indirect
	github.com/gogo/protobuf v1.3.2 // indirect
	github.com/golang/mock v1.6.0 // indirect
	github.com/golang/protobuf v1.5.3 // indirect
	github.com/golang/snappy v0.0.4 // indirect
	github.com/google/gopacket v1.1.19 // indirect
	github.com/google/pprof v0.0.0-20230405160723-4a4c7d95572b // indirect
	github.com/google/uuid v1.3.0 // indirect
	github.com/gorilla/mux v1.8.0 // indirect
	github.com/grpc-ecosystem/grpc-gateway/v2 v2.7.0 // indirect
	github.com/hannahhoward/go-pubsub v0.0.0-20200423002714-8d62886cc36e // indirect
	github.com/hashicorp/errwrap v1.1.0 // indirect
	github.com/hashicorp/go-multierror v1.1.1 // indirect
	github.com/hashicorp/golang-lru v0.5.4 // indirect
	github.com/hashicorp/golang-lru/v2 v2.0.2 // indirect
	github.com/huin/goupnp v1.1.0 // indirect
	github.com/ipfs/bbloom v0.0.4 // indirect
	github.com/ipfs/go-bitfield v1.1.0 // indirect
<<<<<<< HEAD
	github.com/ipfs/go-block-format v0.1.1 // indirect
	github.com/ipfs/go-blockservice v0.5.1 // indirect
	github.com/ipfs/go-cid v0.3.2 // indirect
=======
	github.com/ipfs/go-block-format v0.1.2 // indirect
	github.com/ipfs/go-cid v0.4.1 // indirect
>>>>>>> 53821c20
	github.com/ipfs/go-cidutil v0.1.0 // indirect
	github.com/ipfs/go-datastore v0.6.0 // indirect
	github.com/ipfs/go-delegated-routing v0.8.0 // indirect
	github.com/ipfs/go-ds-badger v0.3.0 // indirect
	github.com/ipfs/go-ds-flatfs v0.5.1 // indirect
	github.com/ipfs/go-ds-leveldb v0.5.0 // indirect
	github.com/ipfs/go-ds-measure v0.2.0 // indirect
	github.com/ipfs/go-fs-lock v0.0.7 // indirect
	github.com/ipfs/go-graphsync v0.14.4 // indirect
	github.com/ipfs/go-ipfs-blockstore v1.3.0 // indirect
	github.com/ipfs/go-ipfs-delay v0.0.1 // indirect
	github.com/ipfs/go-ipfs-ds-help v1.1.0 // indirect
	github.com/ipfs/go-ipfs-files v0.3.0 // indirect
	github.com/ipfs/go-ipfs-pq v0.0.3 // indirect
	github.com/ipfs/go-ipfs-redirects-file v0.1.1 // indirect
	github.com/ipfs/go-ipfs-util v0.0.2 // indirect
	github.com/ipfs/go-ipld-cbor v0.0.6 // indirect
	github.com/ipfs/go-ipld-format v0.4.0 // indirect
	github.com/ipfs/go-ipld-git v0.1.1 // indirect
	github.com/ipfs/go-ipld-legacy v0.1.1 // indirect
	github.com/ipfs/go-log v1.0.5 // indirect
	github.com/ipfs/go-log/v2 v2.5.1 // indirect
	github.com/ipfs/go-metrics-interface v0.0.1 // indirect
	github.com/ipfs/go-peertaskqueue v0.8.1 // indirect
	github.com/ipfs/go-unixfsnode v1.6.0 // indirect
	github.com/ipld/edelweiss v0.2.0 // indirect
	github.com/ipld/go-codec-dagpb v1.6.0 // indirect
	github.com/ipld/go-ipld-prime v0.20.0 // indirect
	github.com/jackpal/go-nat-pmp v1.0.2 // indirect
	github.com/jbenet/go-temp-err-catcher v0.1.0 // indirect
	github.com/jbenet/goprocess v0.1.4 // indirect
	github.com/klauspost/compress v1.16.4 // indirect
	github.com/klauspost/cpuid/v2 v2.2.4 // indirect
	github.com/koron/go-ssdp v0.0.4 // indirect
	github.com/libp2p/go-buffer-pool v0.1.0 // indirect
	github.com/libp2p/go-cidranger v1.1.0 // indirect
	github.com/libp2p/go-doh-resolver v0.4.0 // indirect
	github.com/libp2p/go-flow-metrics v0.1.0 // indirect
	github.com/libp2p/go-libp2p-asn-util v0.3.0 // indirect
	github.com/libp2p/go-libp2p-kad-dht v0.23.0 // indirect
	github.com/libp2p/go-libp2p-kbucket v0.5.0 // indirect
	github.com/libp2p/go-libp2p-pubsub v0.9.3 // indirect
	github.com/libp2p/go-libp2p-pubsub-router v0.6.0 // indirect
	github.com/libp2p/go-libp2p-record v0.2.0 // indirect
	github.com/libp2p/go-libp2p-routing-helpers v0.6.2 // indirect
	github.com/libp2p/go-libp2p-xor v0.1.0 // indirect
	github.com/libp2p/go-mplex v0.7.0 // indirect
	github.com/libp2p/go-msgio v0.3.0 // indirect
	github.com/libp2p/go-nat v0.1.0 // indirect
	github.com/libp2p/go-netroute v0.2.1 // indirect
	github.com/libp2p/go-reuseport v0.2.0 // indirect
	github.com/libp2p/go-yamux/v4 v4.0.0 // indirect
	github.com/libp2p/zeroconf/v2 v2.2.0 // indirect
	github.com/marten-seemann/tcp v0.0.0-20210406111302-dfbc87cc63fd // indirect
	github.com/mattn/go-isatty v0.0.18 // indirect
	github.com/matttproud/golang_protobuf_extensions v1.0.4 // indirect
	github.com/miekg/dns v1.1.53 // indirect
	github.com/mikioh/tcpinfo v0.0.0-20190314235526-30a79bb1804b // indirect
	github.com/mikioh/tcpopt v0.0.0-20190314235656-172688c1accc // indirect
	github.com/minio/sha256-simd v1.0.0 // indirect
	github.com/mitchellh/go-homedir v1.1.0 // indirect
	github.com/mr-tron/base58 v1.2.0 // indirect
	github.com/multiformats/go-base32 v0.1.0 // indirect
	github.com/multiformats/go-base36 v0.2.0 // indirect
	github.com/multiformats/go-multiaddr-dns v0.3.1 // indirect
	github.com/multiformats/go-multiaddr-fmt v0.1.0 // indirect
	github.com/multiformats/go-multibase v0.2.0 // indirect
	github.com/multiformats/go-multicodec v0.8.1 // indirect
	github.com/multiformats/go-multihash v0.2.1 // indirect
	github.com/multiformats/go-multistream v0.4.1 // indirect
	github.com/multiformats/go-varint v0.0.7 // indirect
	github.com/onsi/ginkgo/v2 v2.9.2 // indirect
	github.com/opencontainers/runtime-spec v1.0.2 // indirect
	github.com/opentracing/opentracing-go v1.2.0 // indirect
	github.com/openzipkin/zipkin-go v0.4.1 // indirect
	github.com/pbnjay/memory v0.0.0-20210728143218-7b4eea64cf58 // indirect
	github.com/pkg/errors v0.9.1 // indirect
	github.com/polydawn/refmt v0.89.0 // indirect
	github.com/prometheus/client_golang v1.14.0 // indirect
	github.com/prometheus/client_model v0.3.0 // indirect
	github.com/prometheus/common v0.42.0 // indirect
	github.com/prometheus/procfs v0.9.0 // indirect
	github.com/quic-go/qpack v0.4.0 // indirect
	github.com/quic-go/qtls-go1-19 v0.3.2 // indirect
	github.com/quic-go/qtls-go1-20 v0.2.2 // indirect
	github.com/quic-go/quic-go v0.33.0 // indirect
	github.com/quic-go/webtransport-go v0.5.2 // indirect
	github.com/raulk/go-watchdog v1.3.0 // indirect
	github.com/samber/lo v1.36.0 // indirect
	github.com/spaolacci/murmur3 v1.1.0 // indirect
	github.com/syndtr/goleveldb v1.0.1-0.20210819022825-2ae1ddf74ef7 // indirect
	github.com/ucarion/urlpath v0.0.0-20200424170820-7ccc79b76bbb // indirect
	github.com/whyrusleeping/base32 v0.0.0-20170828182744-c30ac30633cc // indirect
	github.com/whyrusleeping/cbor-gen v0.0.0-20230126041949-52956bd4c9aa // indirect
	github.com/whyrusleeping/chunker v0.0.0-20181014151217-fe64bd25879f // indirect
	github.com/whyrusleeping/go-keyspace v0.0.0-20160322163242-5b898ac5add1 // indirect
	github.com/whyrusleeping/multiaddr-filter v0.0.0-20160516205228-e903e4adabd7 // indirect
	go.opencensus.io v0.24.0 // indirect
	go.opentelemetry.io/otel v1.14.0 // indirect
	go.opentelemetry.io/otel/exporters/jaeger v1.14.0 // indirect
	go.opentelemetry.io/otel/exporters/otlp/internal/retry v1.14.0 // indirect
	go.opentelemetry.io/otel/exporters/otlp/otlptrace v1.14.0 // indirect
	go.opentelemetry.io/otel/exporters/otlp/otlptrace/otlptracegrpc v1.14.0 // indirect
	go.opentelemetry.io/otel/exporters/otlp/otlptrace/otlptracehttp v1.14.0 // indirect
	go.opentelemetry.io/otel/exporters/stdout/stdouttrace v1.14.0 // indirect
	go.opentelemetry.io/otel/exporters/zipkin v1.14.0 // indirect
	go.opentelemetry.io/otel/sdk v1.14.0 // indirect
	go.opentelemetry.io/otel/trace v1.14.0 // indirect
	go.opentelemetry.io/proto/otlp v0.19.0 // indirect
	go.uber.org/atomic v1.10.0 // indirect
	go.uber.org/dig v1.16.1 // indirect
	go.uber.org/fx v1.19.2 // indirect
	go.uber.org/multierr v1.11.0 // indirect
	go.uber.org/zap v1.24.0 // indirect
	go4.org v0.0.0-20230225012048-214862532bf5 // indirect
	golang.org/x/crypto v0.7.0 // indirect
	golang.org/x/exp v0.0.0-20230321023759-10a507213a29 // indirect
	golang.org/x/mod v0.10.0 // indirect
	golang.org/x/net v0.8.0 // indirect
	golang.org/x/sync v0.1.0 // indirect
	golang.org/x/sys v0.7.0 // indirect
	golang.org/x/text v0.8.0 // indirect
	golang.org/x/tools v0.7.0 // indirect
	golang.org/x/xerrors v0.0.0-20220907171357-04be3eba64a2 // indirect
	gonum.org/v1/gonum v0.11.0 // indirect
	google.golang.org/genproto v0.0.0-20230110181048-76db0878b65f // indirect
	google.golang.org/grpc v1.53.0 // indirect
	google.golang.org/protobuf v1.30.0 // indirect
	gopkg.in/square/go-jose.v2 v2.5.1 // indirect
	lukechampine.com/blake3 v1.1.7 // indirect
	nhooyr.io/websocket v1.8.7 // indirect
)<|MERGE_RESOLUTION|>--- conflicted
+++ resolved
@@ -9,13 +9,8 @@
 require (
 	github.com/ipfs/boxo v0.8.1
 	github.com/ipfs/kubo v0.0.0-00010101000000-000000000000
-<<<<<<< HEAD
-	github.com/libp2p/go-libp2p v0.26.4
-	github.com/multiformats/go-multiaddr v0.8.0
-=======
 	github.com/libp2p/go-libp2p v0.27.1
 	github.com/multiformats/go-multiaddr v0.9.0
->>>>>>> 53821c20
 )
 
 require (
@@ -67,14 +62,8 @@
 	github.com/huin/goupnp v1.1.0 // indirect
 	github.com/ipfs/bbloom v0.0.4 // indirect
 	github.com/ipfs/go-bitfield v1.1.0 // indirect
-<<<<<<< HEAD
-	github.com/ipfs/go-block-format v0.1.1 // indirect
-	github.com/ipfs/go-blockservice v0.5.1 // indirect
-	github.com/ipfs/go-cid v0.3.2 // indirect
-=======
 	github.com/ipfs/go-block-format v0.1.2 // indirect
 	github.com/ipfs/go-cid v0.4.1 // indirect
->>>>>>> 53821c20
 	github.com/ipfs/go-cidutil v0.1.0 // indirect
 	github.com/ipfs/go-datastore v0.6.0 // indirect
 	github.com/ipfs/go-delegated-routing v0.8.0 // indirect
