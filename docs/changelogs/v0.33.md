--- conflicted
+++ resolved
@@ -112,11 +112,7 @@
 
 #### Bitswap improvements from Boxo
 
-<<<<<<< HEAD
 This release includes performance and reliability improvements and fixes for minor resource leaks.
-=======
-This release includes performance and reliability improvements and fixes for minor resource leaks. One of the performance changes [greatly improves the bitswap clients ability to operate under high load](https://github.com/ipfs/boxo/pull/817#pullrequestreview-2587207745), that could previously result in an out of memory condition.
->>>>>>> e727f097
 
 #### 📦️ Important dependency updates
 
