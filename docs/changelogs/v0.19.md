--- conflicted
+++ resolved
@@ -7,15 +7,12 @@
 - [Overview](#overview)
 - [🔦 Highlights](#-highlights)
   - [Improving the libp2p resource management integration](#improving-the-libp2p-resource-management-integration)
-<<<<<<< HEAD
   - [PubSub message caching improvements](#pubsub-message-caching-improvements)
   - [Gateways](#gateways)
     - [Signed IPNS Record response format](#signed-ipns-record-response-format)
     - [Example fetch and inspect IPNS record](#example-fetch-and-inspect-ipns-record)
-=======
   - [Addition of "autoclient" router type](#addition-of-autoclient-router-type)
   - [Deprecation of the `ipfs pubsub` commands and matching HTTP endpoints](#deprecation-of-the-ipfs-pubsub-commands-and-matching-http-endpoints)
->>>>>>> 71501944
 - [📝 Changelog](#-changelog)
 - [👨‍👩‍👧‍👦 Contributors](#-contributors)
 
@@ -31,7 +28,6 @@
    - Note: we don't expect most users to need these capablities, but they are there if so.
 1. [Doc updates](https://github.com/ipfs/kubo/blob/master/docs/libp2p-resource-management.md).  
 
-<<<<<<< HEAD
 #### PubSub message caching improvements
 
 The PubSub message cache will now [prune messages after TTL is exhausted](https://github.com/ipfs/kubo/blob/master/docs/config.md#pubsubseenmessagesttl), [either based on the last time a message was seen or the first time it was seen](https://github.com/ipfs/kubo/blob/master/docs/config.md#pubsubseenmessagesstrategy).
@@ -75,7 +71,7 @@
  Valid:     true
  PublicKey: 12D3...
 ```
-=======
+
 #### Addition of "autoclient" router type
 A new routing type "autoclient" has been added. This mode is similar to "auto", in that it is a hybrid of content routers (including Kademlia and HTTP routers), but it does not run a DHT server. This is similar to the difference between "dhtclient" and "dht" router types.
 
@@ -86,7 +82,6 @@
 We are deprecating `ipfs pubsub` and all `/api/v0/pubsub/` RPC endpoints and will remove them in the next release.
 
 For more information and rational see [#9717](https://github.com/ipfs/kubo/issues/9717).
->>>>>>> 71501944
 
 ### 📝 Changelog
 
