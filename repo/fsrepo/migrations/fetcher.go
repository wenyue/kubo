package migrations

import (
	"context"
	"fmt"
	"io"
	"os"

	"github.com/hashicorp/go-multierror"
)

const (
	// Current distribution to fetch migrations from
	CurrentIpfsDist = "/ipfs/QmdaCHYBDHEhXCMoynH5UcohEay6m1XayZCcxWZzKAHNVN" // fs-repo-11-to-12 v1.0.2
	// Latest distribution path.  Default for fetchers.
	LatestIpfsDist = "/ipns/dist.ipfs.io"

	// Distribution environ variable
	envIpfsDistPath = "IPFS_DIST_PATH"
)

type Fetcher interface {
	// Fetch attempts to fetch the file at the given ipfs path.
	Fetch(ctx context.Context, filePath string) ([]byte, error)
	// Close performs any cleanup after the fetcher is not longer needed.
	Close() error
}

// MultiFetcher holds multiple Fetchers and provides a Fetch that tries each
// until one succeeds.
type MultiFetcher struct {
	fetchers []Fetcher
}

type limitReadCloser struct {
	io.Reader
	io.Closer
}

// NewMultiFetcher creates a MultiFetcher with the given Fetchers.  The
<<<<<<< HEAD
// Fetchers are tried in order, then passed to this function.
=======
// Fetchers are tried in order ther passed to this function.
>>>>>>> 06191dfe
func NewMultiFetcher(f ...Fetcher) *MultiFetcher {

	mf := &MultiFetcher{
		fetchers: make([]Fetcher, len(f)),
	}
	copy(mf.fetchers, f)
	return mf
}

// Fetch attempts to fetch the file at each of its fetchers until one succeeds.
func (f *MultiFetcher) Fetch(ctx context.Context, ipfsPath string) ([]byte, error) {
	var errs error
	for _, fetcher := range f.fetchers {
		out, err := fetcher.Fetch(ctx, ipfsPath)
		if err == nil {
			return out, nil
		}
		fmt.Printf("Error fetching: %s\n", err.Error())
		errs = multierror.Append(errs, err)
	}
	return nil, errs
}

func (f *MultiFetcher) Close() error {
	var errs error
	for _, fetcher := range f.fetchers {
		if err := fetcher.Close(); err != nil {
			errs = multierror.Append(errs, err)
		}
	}
	return errs
}

func (f *MultiFetcher) Len() int {
	return len(f.fetchers)
}

func (f *MultiFetcher) Fetchers() []Fetcher {
	return f.fetchers
}

// NewLimitReadCloser returns a new io.ReadCloser with the reader wrappen in a
// io.LimitedReader limited to reading the amount specified.
func NewLimitReadCloser(rc io.ReadCloser, limit int64) io.ReadCloser {
	return limitReadCloser{
		Reader: io.LimitReader(rc, limit),
		Closer: rc,
	}
}

// GetDistPathEnv returns the IPFS path to the distribution site, using
// the value of environ variable specified by envIpfsDistPath.  If the environ
// variable is not set, then returns the provided distPath, and if that is not set
// then returns the IPNS path.
//
// To get the IPFS path of the latest distribution, if not overriddin by the
// environ variable: GetDistPathEnv(CurrentIpfsDist)
func GetDistPathEnv(distPath string) string {
	if dist := os.Getenv(envIpfsDistPath); dist != "" {
		return dist
	}
	if distPath == "" {
		return LatestIpfsDist
	}
	return distPath
}<|MERGE_RESOLUTION|>--- conflicted
+++ resolved
@@ -38,11 +38,7 @@
 }
 
 // NewMultiFetcher creates a MultiFetcher with the given Fetchers.  The
-<<<<<<< HEAD
 // Fetchers are tried in order, then passed to this function.
-=======
-// Fetchers are tried in order ther passed to this function.
->>>>>>> 06191dfe
 func NewMultiFetcher(f ...Fetcher) *MultiFetcher {
 
 	mf := &MultiFetcher{
